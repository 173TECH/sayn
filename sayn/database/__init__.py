--- conflicted
+++ resolved
@@ -403,17 +403,12 @@
                     if schema not in out[db]:
                         out[db][schema] = dict()
 
-<<<<<<< HEAD
                     if db not in dbobjects or schema not in dbobjects[db]:
                         continue
 
                     tables = dbobjects[db][schema]
 
-                    for table_name in to_introspect[db][schema]:
-=======
-                    tables = dbobjects.get(db).get(schema)
                     for table_name in objects_to_introspect[db][schema]:
->>>>>>> 142da468
                         if table_name in tables:
                             out[db][schema][table_name] = tables[table_name]
                         else:
