--- conflicted
+++ resolved
@@ -67,12 +67,14 @@
             tests = list()
             for t in c.tests:
                 if isinstance(t, str):
-                    tests.append({"type": t, "values": [], "execute": True})
+                    tests.append({"type": t, "allowed_values": [], "execute": True})
                 else:
                     tests.append(
                         {
-                            "type": t.name if t.name is not None else "values",
-                            "values": t.values if t.values is not None else [],
+                            "type": t.name if t.name is not None else "allowed_values",
+                            "allowed_values": t.allowed_values
+                            if t.allowed_values is not None
+                            else [],
                             "execute": t.execute,
                         }
                     )
@@ -124,45 +126,6 @@
             )
             self.prod_value += self.database_prod_value + "."
 
-<<<<<<< HEAD
-        @validator("columns")
-        def columns_unique(cls, v, values):
-            dupes = {k for k, v in Counter([e.name for e in v]).items() if v > 1}
-            if len(dupes) > 0:
-                raise ValueError(f"Duplicate columns: {','.join(dupes)}")
-            else:
-                return v
-
-        def get_ddl(self):
-            cols = self.columns
-            self.columns = []
-            for c in cols:
-                tests = []
-                for t in c.tests:
-                    if isinstance(t, str):
-                        tests.append({"type": t, "allowed_values": [], "execute": True})
-                    else:
-                        tests.append(
-                            {
-                                "type": t.name
-                                if t.name is not None
-                                else "allowed_values",
-                                "allowed_values": t.allowed_values
-                                if t.allowed_values is not None
-                                else [],
-                                "execute": t.execute,
-                            }
-                        )
-                self.columns.append(
-                    {
-                        "name": c.name,
-                        "description": c.description,
-                        "dst_name": c.dst_name,
-                        "type": c.type,
-                        "tests": tests,
-                    }
-                )
-=======
         if self.schema is not None:
             self.schema_value = self.stringify["schema"].compile(
                 table=self.object, schema=self.schema, connection=connection_name
@@ -189,7 +152,6 @@
 
     def __eq__(self, obj):
         return self.get_key() == obj.get_key()
->>>>>>> 10d3ddbb
 
     def __lt__(self, obj):
         return self.get_key() > obj.get_key()
@@ -362,11 +324,8 @@
             except Exception as e:
                 return Exc(e, db=self.name, type=self.db_type)
 
-<<<<<<< HEAD
-=======
         return self._format_properties(properties)
 
->>>>>>> 10d3ddbb
     def _format_properties(self, properties):
         if properties["columns"]:
             columns = []
