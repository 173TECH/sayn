--- conflicted
+++ resolved
@@ -66,12 +66,14 @@
             tests = []
             for t in c.tests:
                 if isinstance(t, str):
-                    tests.append({"type": t, "values": [], "execute": True})
+                    tests.append({"type": t, "allowed_values": [], "execute": True})
                 else:
                     tests.append(
                         {
-                            "type": t.name if t.name is not None else "values",
-                            "values": t.values if t.values is not None else [],
+                            "type": t.name if t.name is not None else "allowed_values",
+                            "allowed_values": t.allowed_values
+                            if t.allowed_values is not None
+                            else [],
                             "execute": t.execute,
                         }
                     )
@@ -85,41 +87,11 @@
                 }
             )
 
-<<<<<<< HEAD
-        def get_ddl(self):
-            cols = self.columns
-            self.columns = []
-            for c in cols:
-                tests = []
-                for t in c.tests:
-                    if isinstance(t, str):
-                        tests.append({"type": t, "allowed_values": [], "execute": True})
-                    else:
-                        tests.append(
-                            {
-                                "type": t.name if t.name is not None else "values",
-                                "allowed_values": t.allowed_values
-                                if t.allowed_values is not None
-                                else [],
-                                "execute": t.execute,
-                            }
-                        )
-                self.columns.append(
-                    {
-                        "name": c.name,
-                        "description": c.description,
-                        "dst_name": c.dst_name,
-                        "type": c.type,
-                        "tests": tests,
-                    }
-                )
-=======
         res = {
-            "columns": self.columns,
+            "columns": columns,
             "properties": list(),
             "post_hook": [h.dict() for h in self.post_hook],
         }
->>>>>>> 10d3ddbb
 
         properties = list()
         if self.properties is not None:
