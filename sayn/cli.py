--- conflicted
+++ resolved
@@ -24,11 +24,8 @@
         full_load=False,
         start_dt=None,
         end_dt=None,
-<<<<<<< HEAD
         run_tests=False,
-=======
         fail_fast=False,
->>>>>>> 729eda26
     ):
         super().__init__()
 
@@ -73,13 +70,12 @@
         if upstream_prod is not None:
             self.run_arguments.upstream_prod = upstream_prod
 
-<<<<<<< HEAD
         if run_tests is not None:
             self.run_arguments.run_tests = run_tests
-=======
+
         if fail_fast is not None:
             self.run_arguments.fail_fast = fail_fast
->>>>>>> 729eda26
+
 
         self.start_app()
 
@@ -130,19 +126,19 @@
     "--debug", "-d", is_flag=True, default=False, help="Include debug messages"
 )
 
-<<<<<<< HEAD
+
 click_include_tests = click.option(
     "--run-tests",
     is_flag=True,
     default=False,
     help="Include Tests in task execution - after task run.",
-=======
+)
+
 click_fail_fast = click.option(
     "--fail-fast",
     is_flag=True,
     default=False,
     help="Interrupt remaining task execution on first failure.",
->>>>>>> 729eda26
 )
 
 
@@ -228,11 +224,8 @@
     full_load,
     start_dt,
     end_dt,
-<<<<<<< HEAD
     run_tests,
-=======
     fail_fast,
->>>>>>> 729eda26
 ):
 
     tasks = [i for t in tasks for i in t.strip().split(" ")]
@@ -247,11 +240,8 @@
         full_load,
         start_dt,
         end_dt,
-<<<<<<< HEAD
         run_tests,
-=======
         fail_fast,
->>>>>>> 729eda26
     )
 
     app.compile()
@@ -273,11 +263,8 @@
     full_load,
     start_dt,
     end_dt,
-<<<<<<< HEAD
     run_tests,
-=======
     fail_fast,
->>>>>>> 729eda26
 ):
 
     tasks = [i for t in tasks for i in t.strip().split(" ")]
@@ -292,11 +279,8 @@
         full_load,
         start_dt,
         end_dt,
-<<<<<<< HEAD
         run_tests,
-=======
         fail_fast,
->>>>>>> 729eda26
     )
 
     app.run()
@@ -317,10 +301,7 @@
     full_load,
     start_dt,
     end_dt,
-<<<<<<< HEAD
-=======
     fail_fast,
->>>>>>> 729eda26
 ):
 
     tasks = [i for t in tasks for i in t.strip().split(" ")]
