--- conflicted
+++ resolved
@@ -49,15 +49,8 @@
         self.run_arguments.start_dt = start_dt.date()
         self.run_arguments.end_dt = end_dt.date()
 
-<<<<<<< HEAD
-        self.tracker.finish_current_stage(
-            tasks={k: v.status for k, v in self.tasks.items()},
-            test=True if self.run_arguments["command"] == "test" else False,
-        )
-=======
         self.run_arguments.profile = profile
         self.run_arguments.full_load = full_load
->>>>>>> 10d3ddbb
 
         if include is not None:
             self.run_arguments.include = include
