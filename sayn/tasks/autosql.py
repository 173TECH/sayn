--- conflicted
+++ resolved
@@ -369,7 +369,6 @@
             self.info("Nothing to be done")
             return self.success()
         else:
-<<<<<<< HEAD
             self.set_run_steps(list(step_queries.keys()))
 
             for step, query in step_queries.items():
@@ -393,13 +392,6 @@
                 self.info(
                     f"{Fore.GREEN}{len(executed)} test(s) {Style.BRIGHT}EXECUTED{Style.NORMAL}"
                 )
-=======
-            with self.step("Write Test Query"):
-                self.write_compilation_output(self.test_query, "test")
-
-            with self.step("Execute Test Query"):
-                result = self.default_db.read_data(self.test_query)
->>>>>>> 10d3ddbb
 
                 return self.success()
             else:
