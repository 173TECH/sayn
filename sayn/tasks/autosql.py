from pathlib import Path
from typing import Optional, List, Dict, Any

from pydantic import BaseModel, Field, FilePath, validator

from ..core.errors import TaskCreationError
from .sql import SqlTask
<<<<<<< HEAD


class Destination(BaseModel):
    tmp_schema: Optional[str]
    db_schema: Optional[str] = Field(None, alias="schema")
    table: str
    _db_properties: List
    _db_type: str

    @validator("tmp_schema")
    def can_use_tmp_schema(cls, v, values):
        if v is not None:
            raise ValueError(
                f'tmp_schema not supported for database of type {v["_db_type"]}'
            )

        return v
=======
from .task import TaskStatus
from ..utils.ui import UI


class AutoSqlTask(SqlTask):
    # Core

    def setup(self):
        self.db = self.sayn_config.default_db
>>>>>>> 9c4a0583


class Config(BaseModel):

    sql_folder: Path
    file_name: FilePath
    delete_key: Optional[str]
    materialisation: str
    destination: Destination
    ddl: Optional[Dict[str, Any]]

    @validator("file_name", pre=True)
    def file_name_plus_folder(cls, v, values):
        return Path(values["sql_folder"], v)

    @validator("materialisation")
    def incremental_has_delete_key(cls, v, values):
        if v not in ("table", "view", "incremental"):
            raise ValueError(
                'Accepted materialisations: "table", "view" and "incremental".'
            )
        elif v != "incremental" and values.get("delete_key") is not None:
            raise ValueError("delete_key is not valid for non-incremental loads.")
        elif v == "incremental" and values.get("delete_key") is None:
            raise ValueError("delete_key is required for incremental materialisation.")
        else:
            return v


class AutoSqlTask(SqlTask):
    def setup(self, **kwargs):
        # TODO control this better
        kwargs["destination"].update(
            {
                "_db_features": self.default_db.sql_features,
                "_db_type": self.default_db.db_type,
            }
        )
        self.config = Config(sql_folder=self.run_arguments["folders"]["sql"], **kwargs)
        self.materialisation = self.config.materialisation
        self.tmp_schema = self.config.destination.tmp_schema
        self.schema = self.config.destination.db_schema
        self.table = self.config.destination.table
        self.tmp_table = f"sayn_tmp_{self.table}"
        self.delete_key = self.config.delete_key
        self.ddl = self.default_db.validate_ddl(self.config.ddl)
        self.template = self.get_template(self.config.file_name)

        self.setup_sql()
        self.compiled = self.get_compiled_query()

<<<<<<< HEAD
        self.set_run_steps(["write_query_on_disk", "execute_sql"])
=======
        status = self._pre_run_checks()
        if status != TaskStatus.READY:
            return status

        status = self._setup_query()
        if status != TaskStatus.READY:
            return status
>>>>>>> 9c4a0583

        return self.ready()

<<<<<<< HEAD
    def get_compiled_query(self):
=======
    def run(self):
        # Compilation
        UI().debug("Writting query on disk...")
        self.compile()

        # Execution
        UI().debug("Executing AutoSQL task...")

>>>>>>> 9c4a0583
        if self.materialisation == "view":
            self._exeplan_drop(self.table, self.schema, view=True)
            self._exeplan_create(
                self.table, self.schema, select=self.sql_query, view=True
            )
        elif self.materialisation == "table" or (
            self.materialisation == "incremental"
            and (
<<<<<<< HEAD
                not self.default_db.table_exists(self.table, self.schema)
                or self.project_config["full_load"]
=======
                self.sayn_config.options["full_load"] is True
                or self.db.table_exists(self.table, self.schema) is False
>>>>>>> 9c4a0583
            )
        ):
            self._exeplan_drop(self.tmp_table, self.tmp_schema)
            self._exeplan_create(
                self.tmp_table, self.tmp_schema, select=self.sql_query, ddl=self.ddl
            )
            self._exeplan_create_indexes(self.tmp_table, self.tmp_schema, ddl=self.ddl)
            self._exeplan_drop(self.table, self.schema)
            self._exeplan_move(
                self.tmp_table, self.tmp_schema, self.table, self.schema, ddl=self.ddl
            )
        else:  # incremental not full refresh or incremental table exists
            self._exeplan_drop(self.tmp_table, self.tmp_schema)
            self._exeplan_create(
                self.tmp_table, self.tmp_schema, select=self.sql_query, ddl=self.ddl
            )
            self._exeplan_merge(
                self.tmp_table,
                self.tmp_schema,
                self.table,
                self.schema,
                self.delete_key,
            )
            self._exeplan_drop(self.tmp_table, self.tmp_schema)

<<<<<<< HEAD
    # Task property methods

    def setup_sql(self):
        # Autosql tasks are split in 4 queries depending on the materialisation
        # 1. Create: query to create and load data
        self.create_query = None
        # 2. Move: query to moves the tmp table to the target one
        self.move_query = None
        # 3. Merge: query to merge data into the target object
        self.merge_query = None
        # 4. Permissions: grants permissions if necessary
        self.permissions_query = None

        # 0. Retrieve the select statement compiled with jinja
        try:
            query = self.compile_obj(self.template)
        except Exception as e:
            raise TaskCreationError(f"Error compiling template\n{e}")

        # 1. Create query
        if self.materialisation == "view":
            # Views just replace the current object if it exists
            self.create_query = self.default_db.create_table_select(
                self.table, self.schema, query, replace=True, view=True
            )
        else:
            # We always load data into a temporary table
            if self.ddl.get("columns") is not None:
                # create table with DDL and insert the output of the select
                create_table_ddl = self.default_db.create_table_ddl(
                    self.tmp_table, self.tmp_schema, self.ddl, replace=True
                )
                insert = self.default_db.insert(self.table, self.schema, query)
                create_load = (
                    f"-- Create table\n"
                    f"{create_table_ddl}\n\n"
                    f"-- Load data\n"
                    f"{insert}\n\n"
                )

            else:
                # or create from the select if DDL not present
                create_load = self.default_db.create_table_select(
                    self.tmp_table, self.tmp_schema, query, replace=True, ddl=self.ddl
                )

            # Add indexes if necessary
            if self.ddl.get("indexes") is not None:
                indexes = "\n-- Create indexes\n" + self.default_db.create_indexes(
                    self.tmp_table, self.tmp_schema, self.ddl
                )
            else:
                indexes = ""

            self.create_query = create_load + "\n" + indexes

        # 2. Move
        self.move_query = self.default_db.move_table(
            self.tmp_table, self.tmp_schema, self.table, self.schema, self.ddl
        )

        # 3. Merge
        if self.materialisation == "incremental":
            self.merge_query = self.default_db.merge_tables(
                self.tmp_table,
                self.tmp_schema,
                self.table,
                self.schema,
                self.delete_key,
            )

        # Permissions are always the same
        if self.ddl.get("permissions") is not None:
            self.permissions_query = self.default_db.grant_permissions(
                self.table, self.schema, self.ddl["permissions"]
            )
=======
        # permissions
        self._exeplan_set_permissions(self.table, self.schema, ddl=self.ddl)

        return self.success()

    # Task property methods - SETUP

    def _setup_materialisation(self):
        # Type of materialisation
        self.materialisation = self._pop_property("materialisation")
        if self.materialisation is None:
            return self.failed(
                '"materialisation" is a required field (values: table, incremental, view)'
            )
        elif not isinstance(self.materialisation, str) or self.materialisation not in (
            "table",
            "incremental",
            "view",
        ):
            return self.failed(
                'Accepted "materialisation" values: table, incremental, view)'
            )
        elif self.materialisation == "incremental":
            self.delete_key = self._pop_property("delete_key")
            if self.delete_key is None:
                return self.failed("Incremental materialisation requires delete_key")

        return TaskStatus.READY

    def _pre_run_checks(self):
        # if incremental load and columns not in same order than ddl columns -> stop
        if self.ddl.get("columns") is not None:
            ddl_column_names = [c["name"] for c in self.ddl.get("columns")]
            if (
                self.materialisation == "incremental"
                and self.sayn_config.options["full_load"] is False
                and self.db.table_exists(self.table, self.schema)
            ):
                table_column_names = [
                    c.name for c in self.db.get_table(self.table, self.schema).columns
                ]
                if ddl_column_names != table_column_names:
                    UI().error(
                        "ABORTING: DDL columns in task settings are not in similar order than table columns. Please do a full load of the table."
                    )
                    return TaskStatus.FAILED

        return TaskStatus.READY
>>>>>>> 9c4a0583
<|MERGE_RESOLUTION|>--- conflicted
+++ resolved
@@ -3,9 +3,8 @@
 
 from pydantic import BaseModel, Field, FilePath, validator
 
-from ..core.errors import TaskCreationError
 from .sql import SqlTask
-<<<<<<< HEAD
+from . import TaskStatus
 
 
 class Destination(BaseModel):
@@ -23,17 +22,6 @@
             )
 
         return v
-=======
-from .task import TaskStatus
-from ..utils.ui import UI
-
-
-class AutoSqlTask(SqlTask):
-    # Core
-
-    def setup(self):
-        self.db = self.sayn_config.default_db
->>>>>>> 9c4a0583
 
 
 class Config(BaseModel):
@@ -85,32 +73,18 @@
         self.setup_sql()
         self.compiled = self.get_compiled_query()
 
-<<<<<<< HEAD
         self.set_run_steps(["write_query_on_disk", "execute_sql"])
-=======
-        status = self._pre_run_checks()
-        if status != TaskStatus.READY:
-            return status
-
-        status = self._setup_query()
-        if status != TaskStatus.READY:
-            return status
->>>>>>> 9c4a0583
 
         return self.ready()
 
-<<<<<<< HEAD
-    def get_compiled_query(self):
-=======
     def run(self):
         # Compilation
-        UI().debug("Writting query on disk...")
+        self.logger.debug("Writting query on disk...")
         self.compile()
 
         # Execution
-        UI().debug("Executing AutoSQL task...")
+        self.logger.debug("Executing AutoSQL task...")
 
->>>>>>> 9c4a0583
         if self.materialisation == "view":
             self._exeplan_drop(self.table, self.schema, view=True)
             self._exeplan_create(
@@ -119,13 +93,8 @@
         elif self.materialisation == "table" or (
             self.materialisation == "incremental"
             and (
-<<<<<<< HEAD
-                not self.default_db.table_exists(self.table, self.schema)
-                or self.project_config["full_load"]
-=======
                 self.sayn_config.options["full_load"] is True
                 or self.db.table_exists(self.table, self.schema) is False
->>>>>>> 9c4a0583
             )
         ):
             self._exeplan_drop(self.tmp_table, self.tmp_schema)
@@ -151,112 +120,10 @@
             )
             self._exeplan_drop(self.tmp_table, self.tmp_schema)
 
-<<<<<<< HEAD
-    # Task property methods
-
-    def setup_sql(self):
-        # Autosql tasks are split in 4 queries depending on the materialisation
-        # 1. Create: query to create and load data
-        self.create_query = None
-        # 2. Move: query to moves the tmp table to the target one
-        self.move_query = None
-        # 3. Merge: query to merge data into the target object
-        self.merge_query = None
-        # 4. Permissions: grants permissions if necessary
-        self.permissions_query = None
-
-        # 0. Retrieve the select statement compiled with jinja
-        try:
-            query = self.compile_obj(self.template)
-        except Exception as e:
-            raise TaskCreationError(f"Error compiling template\n{e}")
-
-        # 1. Create query
-        if self.materialisation == "view":
-            # Views just replace the current object if it exists
-            self.create_query = self.default_db.create_table_select(
-                self.table, self.schema, query, replace=True, view=True
-            )
-        else:
-            # We always load data into a temporary table
-            if self.ddl.get("columns") is not None:
-                # create table with DDL and insert the output of the select
-                create_table_ddl = self.default_db.create_table_ddl(
-                    self.tmp_table, self.tmp_schema, self.ddl, replace=True
-                )
-                insert = self.default_db.insert(self.table, self.schema, query)
-                create_load = (
-                    f"-- Create table\n"
-                    f"{create_table_ddl}\n\n"
-                    f"-- Load data\n"
-                    f"{insert}\n\n"
-                )
-
-            else:
-                # or create from the select if DDL not present
-                create_load = self.default_db.create_table_select(
-                    self.tmp_table, self.tmp_schema, query, replace=True, ddl=self.ddl
-                )
-
-            # Add indexes if necessary
-            if self.ddl.get("indexes") is not None:
-                indexes = "\n-- Create indexes\n" + self.default_db.create_indexes(
-                    self.tmp_table, self.tmp_schema, self.ddl
-                )
-            else:
-                indexes = ""
-
-            self.create_query = create_load + "\n" + indexes
-
-        # 2. Move
-        self.move_query = self.default_db.move_table(
-            self.tmp_table, self.tmp_schema, self.table, self.schema, self.ddl
-        )
-
-        # 3. Merge
-        if self.materialisation == "incremental":
-            self.merge_query = self.default_db.merge_tables(
-                self.tmp_table,
-                self.tmp_schema,
-                self.table,
-                self.schema,
-                self.delete_key,
-            )
-
-        # Permissions are always the same
-        if self.ddl.get("permissions") is not None:
-            self.permissions_query = self.default_db.grant_permissions(
-                self.table, self.schema, self.ddl["permissions"]
-            )
-=======
         # permissions
         self._exeplan_set_permissions(self.table, self.schema, ddl=self.ddl)
 
         return self.success()
-
-    # Task property methods - SETUP
-
-    def _setup_materialisation(self):
-        # Type of materialisation
-        self.materialisation = self._pop_property("materialisation")
-        if self.materialisation is None:
-            return self.failed(
-                '"materialisation" is a required field (values: table, incremental, view)'
-            )
-        elif not isinstance(self.materialisation, str) or self.materialisation not in (
-            "table",
-            "incremental",
-            "view",
-        ):
-            return self.failed(
-                'Accepted "materialisation" values: table, incremental, view)'
-            )
-        elif self.materialisation == "incremental":
-            self.delete_key = self._pop_property("delete_key")
-            if self.delete_key is None:
-                return self.failed("Incremental materialisation requires delete_key")
-
-        return TaskStatus.READY
 
     def _pre_run_checks(self):
         # if incremental load and columns not in same order than ddl columns -> stop
@@ -271,10 +138,9 @@
                     c.name for c in self.db.get_table(self.table, self.schema).columns
                 ]
                 if ddl_column_names != table_column_names:
-                    UI().error(
+                    self.logger.error(
                         "ABORTING: DDL columns in task settings are not in similar order than table columns. Please do a full load of the table."
                     )
                     return TaskStatus.FAILED
 
-        return TaskStatus.READY
->>>>>>> 9c4a0583
+        return TaskStatus.READY