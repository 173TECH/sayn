--- conflicted
+++ resolved
@@ -164,7 +164,6 @@
         else:
             self.sql_query = result.value
 
-<<<<<<< HEAD
         if self.tmp_schema is None:
             tmp_table = f"sayn_tmp_{self.table}"
         else:
@@ -177,18 +176,16 @@
 
         self.out(tmp_table, self.target_db)
         self.out(table, self.target_db)
-=======
-        if self.run_arguments["command"] == "test":
-            result = self.target_db._construct_tests(
-                self.columns["columns"], self.table, self.schema
-            )
-            if result.is_err:
-                return result
-            else:
-                self.test_query = result.value[0]
-                self.test_breakdown = result.value[1]
->>>>>>> 8e868022
-
+        # TODO - review from test
+        # if self.run_arguments["command"] == "test":
+        #     result = self.target_db._construct_tests(
+        #         self.columns["columns"], self.table, self.schema
+        #     )
+        #     if result.is_err:
+        #         return result
+        #     else:
+        #         self.test_query = result.value[0]
+        #         self.test_breakdown = result.value[1]
         return Ok()
 
     def execute(self, execute, debug):
