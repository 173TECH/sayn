--- conflicted
+++ resolved
@@ -99,33 +99,20 @@
                 dst_name=f"{'' if dst_schema is None else dst_schema +'.'}{dst_table}",
             )
         )
-        self.default_db.move_table(
-            src_table, src_schema, dst_table, dst_schema, ddl, execute=True
-        )
+        move = self.db.move_table(src_table, src_schema, dst_table, dst_schema, ddl)
+        self.db.execute(move)
 
-<<<<<<< HEAD
-    def _exeplan_merge(self, tmp_table, tmp_schema, table, schema, delete_key):
+    def _exeplan_merge(
+        self, tmp_table, tmp_schema, table, schema, delete_key, ddl=dict()
+    ):
         self.logger.debug(
-            f"Merging into table {'' if schema is None else schema +'.'}{table}..."
+            "Merging into table {name}...".format(
+                name=f"{'' if schema is None else schema +'.'}{table}"
+            )
         )
         self.default_db.merge_tables(
             tmp_table, tmp_schema, table, schema, delete_key, execute=True
         )
-=======
-    def _exeplan_merge(
-        self, tmp_table, tmp_schema, table, schema, delete_key, ddl=dict()
-    ):
-        UI().debug(
-            "Merging into table {name}...".format(
-                name=f"{'' if schema is None else schema +'.'}{table}"
-            )
-        )
-        columns = [c["name"] for c in ddl.get("columns")]
-        merge = self.db.merge_tables(
-            tmp_table, tmp_schema, table, schema, delete_key, columns=columns
-        )
-        self.db.execute(merge)
->>>>>>> 81bd2b4d
 
     def _exeplan_set_permissions(self, table, schema, ddl=dict()):
         if ddl.get("permissions") is not None:
