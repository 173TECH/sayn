--- conflicted
+++ resolved
@@ -6,12 +6,8 @@
 
 from ..core.errors import Ok, Err, Exc
 from ..database import Database
-<<<<<<< HEAD
-from . import Task
-=======
 from .task import Task
 from .test import Columns
->>>>>>> 10d3ddbb
 
 
 class Config(BaseModel):
