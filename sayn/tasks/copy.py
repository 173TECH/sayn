<<<<<<< HEAD
from sqlalchemy.sql import or_, select

from ..core.errors import DatabaseError
from .sql import SqlTask
=======
from sqlalchemy import or_, select, text

from .task import TaskStatus
from .sql import SqlTask
from ..utils.ui import UI
>>>>>>> 9c4a0583


class CopyTask(SqlTask):
    def setup(self):
        self.db = self.sayn_config.default_db

        status = self._setup_source()
        if status != 0:  # TODO TaskStatus.READY:
            return status

        status = self._setup_destination()
        if status != 0:  # TODO TaskStatus.READY:
            return status

        status = self._setup_incremental()
        if status != 0:  # TODO TaskStatus.READY:
            return status

        status = self._setup_ddl(type_required=False)
        if self.ddl is None or self.ddl.get("columns") is None:
            # TODO full copy of table when ddl not specified
            return self.fail("DDL is required for copy tasks")

        status = self._setup_table_columns()
        if status != 0:  # TODO TaskStatus.READY:
            return status

<<<<<<< HEAD
        status = self._setup_sql()
        if status != 0:  # TODO TaskStatus.READY:
            return status

        return self.ready()

    def run(self):
        # Steps:
        # 0. check table exists
        table_exists = self.db.table_exists(self.table, self.schema)

        # 1. create load
        self.write_query(self.create_query, suffix="_create_load_table")
        self.db.execute(self.create_query)

        # 2. get last incremental value
        if table_exists and self.incremental_key is not None:
            self.write_query(
                self.last_incremental_value_query, suffix="_last_incremental_value"
            )
            res = self.db.select(self.last_incremental_value_query)
            if len(res) == 1:
                last_incremental_value = res[0]["value"]
            else:
                last_incremental_value = None
        else:
            last_incremental_value = None

        # 3. get data
        # Retrieve in streaming
        if last_incremental_value is None:
            self.write_query(self.get_data_query, suffix="_get_data")
            data_iter = self.source_db.select_stream(self.get_data_query)
=======
        return self.ready()

    def run(self):
        # Create placeholder for tmp data
        self._exeplan_drop(self.tmp_table, self.tmp_schema)
        self._exeplan_create(self.tmp_table, self.tmp_schema, ddl=self.ddl)
        self._exeplan_create_indexes(self.tmp_table, self.tmp_schema, ddl=self.ddl)

        # Check the last incremental value and load into tmp table
        liv = self._exeplan_get_last_incremental_value()
        self._exeplan_stream_data(liv)

        # Final transfer from tmp to dst
        if liv is None:  # table does not exist or no incremental value
            self._exeplan_move(
                self.tmp_table, self.tmp_schema, self.table, self.schema, ddl=self.ddl
            )
            self._exeplan_set_permissions(self.table, self.schema, ddl=self.ddl)
>>>>>>> 9c4a0583
        else:
            self._exeplan_merge(
                self.tmp_table,
                self.tmp_schema,
                self.table,
                self.schema,
                self.delete_key,
            )
<<<<<<< HEAD
            self.write_query(query, suffix="_get_data")
            data_iter = self.source_db.select_stream(query)

        # Load in streaming
        self.db.load_data_stream(self.tmp_table, self.tmp_schema, data_iter)

        # 4. finish
        if table_exists and self.incremental_key is not None:
            self.write_query(f"{self.merge_query}", suffix="_merge")
            self.db.execute(self.merge_query)
        else:
            self.write_query(f"{self.move_query}", suffix="_move")
            self.db.execute(self.move_query)
            if self.permissions_query is not None:
                self.write_query(f"{self.permissions_query}", suffix="_permissions")
                self.db.execute(self.permissions_query)
=======
            self._exeplan_drop(self.tmp_table, self.tmp_schema)
>>>>>>> 9c4a0583

        return self.success()

    def compile(self):
<<<<<<< HEAD
        self.write_query(self.create_query, suffix="_create_load_table")
        if self.incremental_key is not None:
            self.write_query(
                self.last_incremental_value_query, suffix="_last_incremental_value"
            )
            self.write_query(
                f"{self.get_data_query_all}{self.get_data_query_filter}",
                suffix="_get_data",
            )
        else:
            self.write_query(self.get_data_query_all, suffix="_get_data")
        self.write_query(f"{self.move_query}", suffix="_move")
        self.write_query(f"{self.merge_query}", suffix="_merge")
        if self.permissions_query is not None:
            self.write_query(f"{self.permissions_query}", suffix="_permissions")
=======
        # no compilation for copy
        pass
>>>>>>> 9c4a0583

        return self.success()

    # Task property methods - SETUP

    def _setup_incremental(self):
        # Type of materialisation
        self.delete_key = self._pop_property("delete_key")
        self.incremental_key = self._pop_property("incremental_key")

        if (self.delete_key is None) != (self.incremental_key is None):
            return self.fail(
                'Incremental copy requires both "delete_key" and "incremental_key"'
            )

        return  # TODO return TaskStatus.READY

    def _setup_source(self):
        # Source property indicating the table this will create
        source = self._pop_property("source", default={"schema": None})

        self.source_schema = source.pop("schema", None)
        if self.source_schema is not None and isinstance(self.source_schema, str):
            self.source_schema = self.compile_property(self.source_schema)
        else:
            return self.fail('Optional property "schema" must be a string')

        if (
            set(source.keys()) != set(["db", "table"])
            or source["db"] is None
            or source["table"] is None
        ):
            return self.fail(
                'Source requires "table" and "db" fields. Optional field: "schema".'
            )
        else:
            source_db_name = self.compile_property(source.pop("db"))
            self.source_table = self.compile_property(source.pop("table"))

        if source_db_name not in self.sayn_config.dbs:
            return self.fail(
                f'{source_db_name} is not a valid vallue for "db" in "source"'
            )
        else:
            self.source_db = self.sayn_config.dbs[source_db_name]

        return  # TODO return TaskStatus.READY

    def _setup_table_columns(self):
        try:
            self.source_table_def = self.source_db.get_table(
                self.source_table,
                self.source_schema,
                columns=[c["name"] for c in self.ddl["columns"]],
                required_existing=True,
            )
        except DatabaseError as e:
            return self.fail(f"{e}")

        if self.source_table_def is None or not self.source_table_def.exists():
            return self.fail(
                (
                    f"Table \"{self.source_schema+'.' if self.source_schema is not None else ''}{self.source_table}\""
                    f" does not exists or columns don't match with DDL specification"
                )
            )

        # Fill up column types from the source table
        for column in self.ddl["columns"]:
            if "type" not in column:
                column["type"] = self.source_table_def.columns[
                    column["name"]
                ].type.compile(dialect=self.db.engine.dialect)

        return  # TODO return TaskStatus.READY

    # Task property methods - EXECUTION

    def _exeplan_get_last_incremental_value(self):
        full_table_name = (
            f"{'' if self.schema is None else self.schema +'.'}{self.table}"
        )
        UI().debug(
            "Getting last {incremental_key} value from table {name}...".format(
                incremental_key=self.incremental_key, name=full_table_name
            )
        )

        table_exists = self.db.table_exists(self.table, self.schema)

        if table_exists is True and self.incremental_key is not None:
            last_incremental_value_query = f"SELECT MAX({self.incremental_key}) AS value FROM {full_table_name} WHERE {self.incremental_key} IS NOT NULL"
            res = self.db.select(last_incremental_value_query)
            if len(res) == 1:
                last_incremental_value = res[0]["value"]
            else:
                last_incremental_value = None
        else:
            last_incremental_value = None

        return last_incremental_value

    def _exeplan_stream_data(self, last_incremental_value):
        UI().debug("Streaming data...")
        # Select stream
        get_data_query = select(
            [self.source_table_def.c[c["name"]] for c in self.ddl["columns"]]
        )
        if last_incremental_value is None:
            data_iter = self.source_db.select_stream(get_data_query)
        else:
            query = get_data_query.where(
                or_(
                    self.source_table_def.c[self.incremental_key].is_(None),
                    self.source_table_def.c[self.incremental_key]
                    > last_incremental_value,
                )
            )
            data_iter = self.source_db.select_stream(query)

<<<<<<< HEAD
        return  # TODO return TaskStatus.READY
=======
        # Load
        self.db.load_data_stream(self.tmp_table, self.tmp_schema, data_iter)
>>>>>>> 9c4a0583
<|MERGE_RESOLUTION|>--- conflicted
+++ resolved
@@ -1,15 +1,9 @@
-<<<<<<< HEAD
-from sqlalchemy.sql import or_, select
+from sqlalchemy import or_, select
 
 from ..core.errors import DatabaseError
 from .sql import SqlTask
-=======
-from sqlalchemy import or_, select, text
-
-from .task import TaskStatus
-from .sql import SqlTask
 from ..utils.ui import UI
->>>>>>> 9c4a0583
+from . import TaskStatus
 
 
 class CopyTask(SqlTask):
@@ -34,44 +28,9 @@
             return self.fail("DDL is required for copy tasks")
 
         status = self._setup_table_columns()
-        if status != 0:  # TODO TaskStatus.READY:
+        if status != TaskStatus.READY:
             return status
 
-<<<<<<< HEAD
-        status = self._setup_sql()
-        if status != 0:  # TODO TaskStatus.READY:
-            return status
-
-        return self.ready()
-
-    def run(self):
-        # Steps:
-        # 0. check table exists
-        table_exists = self.db.table_exists(self.table, self.schema)
-
-        # 1. create load
-        self.write_query(self.create_query, suffix="_create_load_table")
-        self.db.execute(self.create_query)
-
-        # 2. get last incremental value
-        if table_exists and self.incremental_key is not None:
-            self.write_query(
-                self.last_incremental_value_query, suffix="_last_incremental_value"
-            )
-            res = self.db.select(self.last_incremental_value_query)
-            if len(res) == 1:
-                last_incremental_value = res[0]["value"]
-            else:
-                last_incremental_value = None
-        else:
-            last_incremental_value = None
-
-        # 3. get data
-        # Retrieve in streaming
-        if last_incremental_value is None:
-            self.write_query(self.get_data_query, suffix="_get_data")
-            data_iter = self.source_db.select_stream(self.get_data_query)
-=======
         return self.ready()
 
     def run(self):
@@ -90,7 +49,6 @@
                 self.tmp_table, self.tmp_schema, self.table, self.schema, ddl=self.ddl
             )
             self._exeplan_set_permissions(self.table, self.schema, ddl=self.ddl)
->>>>>>> 9c4a0583
         else:
             self._exeplan_merge(
                 self.tmp_table,
@@ -99,50 +57,13 @@
                 self.schema,
                 self.delete_key,
             )
-<<<<<<< HEAD
-            self.write_query(query, suffix="_get_data")
-            data_iter = self.source_db.select_stream(query)
-
-        # Load in streaming
-        self.db.load_data_stream(self.tmp_table, self.tmp_schema, data_iter)
-
-        # 4. finish
-        if table_exists and self.incremental_key is not None:
-            self.write_query(f"{self.merge_query}", suffix="_merge")
-            self.db.execute(self.merge_query)
-        else:
-            self.write_query(f"{self.move_query}", suffix="_move")
-            self.db.execute(self.move_query)
-            if self.permissions_query is not None:
-                self.write_query(f"{self.permissions_query}", suffix="_permissions")
-                self.db.execute(self.permissions_query)
-=======
             self._exeplan_drop(self.tmp_table, self.tmp_schema)
->>>>>>> 9c4a0583
 
         return self.success()
 
     def compile(self):
-<<<<<<< HEAD
-        self.write_query(self.create_query, suffix="_create_load_table")
-        if self.incremental_key is not None:
-            self.write_query(
-                self.last_incremental_value_query, suffix="_last_incremental_value"
-            )
-            self.write_query(
-                f"{self.get_data_query_all}{self.get_data_query_filter}",
-                suffix="_get_data",
-            )
-        else:
-            self.write_query(self.get_data_query_all, suffix="_get_data")
-        self.write_query(f"{self.move_query}", suffix="_move")
-        self.write_query(f"{self.merge_query}", suffix="_merge")
-        if self.permissions_query is not None:
-            self.write_query(f"{self.permissions_query}", suffix="_permissions")
-=======
         # no compilation for copy
         pass
->>>>>>> 9c4a0583
 
         return self.success()
 
@@ -263,9 +184,5 @@
             )
             data_iter = self.source_db.select_stream(query)
 
-<<<<<<< HEAD
-        return  # TODO return TaskStatus.READY
-=======
         # Load
-        self.db.load_data_stream(self.tmp_table, self.tmp_schema, data_iter)
->>>>>>> 9c4a0583
+        self.db.load_data_stream(self.tmp_table, self.tmp_schema, data_iter)