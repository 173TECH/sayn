from contextlib import contextmanager
from enum import Enum
from pathlib import Path

from jinja2 import Template
from terminaltables import AsciiTable

from ..core.errors import Err, Exc, Ok
from ..database import Database


class TaskStatus(Enum):
    NOT_IN_QUERY = "not_in_query"

    CONFIGURING = "config"
    SETTING_UP = "setting_up"
    READY = "ready"
    SETUP_FAILED = "setup_failed"

    EXECUTING = "executing"
    SUCCEEDED = "succeeded"
    FAILED = "failed"
    SKIPPED = "skipped"

    UNKNOWN = "unknown"


class Task:
    """
    Base class for tasks in SAYN.

    Attributes:
        name (str): Name of the task as defined in the task group.
        group (str): Name of the task group where the task was defined.
        run_arguments (dict): Dictionary containing the values for the arguments specified in the cli.
        task_parameters (dict): Provides access to the parameters specified in the task.
        project_parameters (dict): Provides access to the global parameters of the project.
        parameters (dict): Convinience property joining project and task parameters.
        connections (dict): Dictionary of connections specified for the project.
        tracker (sayn.logging.TaskEventTracker): Message tracker for the current task.
        jinja_env (jinja2.Environment): Jinja environment for this task. The environment comes pre-populated with the parameter values relevant to the task.
    """

    name = None
    group = None
    tags = list()
    run_arguments = dict()
    task_parameters = dict()
    project_parameters = dict()

    _default_db = None
    connections = dict()
    tracker = None

    jinja_env = None

    # Handy properties
    @property
    def parameters(self):
        return {**self.project_parameters, **self.task_parameters}

    @property
    def default_db(self):
        return self.connections[self._default_db]

    # Making it backwards compatible
    @property
    def logger(self):
        return self.tracker

    # Task lifetime methods

    # def setup(self):
    #     raise NotImplementedError("SAYN task", self.__class__.__name__, "setup")

    # def run(self):
    #     raise NotImplementedError("SAYN task", self.__class__.__name__, "run")

    # def compile(self):
    #     raise NotImplementedError("SAYN task", self.__class__.__name__, "compile")

    # Status methods

    def ready(self):
        """(Deprecated: use `success` instead) Returned on successful execution."""
        return Ok()

    def success(self):
        """Returned on successful execution."""
        return Ok()

    def fail(self, msg=None):
        """Returned on failure in any stage."""
        if msg is None:
            msg = 'Unknown error. Use `self.fail("Error message")` in python tasks for more details.'
        return Err("tasks", "task_fail", message=msg)

    # Logging methods

    def set_run_steps(self, steps):
        """Sets the run steps for the task, allowing the CLI to indicate task execution progress. """
        self.tracker.set_run_steps(steps)

    def add_run_steps(self, steps):
        """Adds new steps to the list of run steps for the task, allowing the CLI to indicate task execution progress. """
        self.tracker.add_run_steps(steps)

    def start_step(self, step):
        """Specifies the start of a task step"""
        self.tracker.start_step(step)

    def finish_current_step(self, result=Ok()):
        """Specifies the end of the current step"""
        self.tracker.finish_current_step(result)

    def debug(self, message, details=None):
        """Print a debug message when executing sayn in debug mode (`sayn run -d`)"""
        if details is None:
            details = dict()
        self.tracker.debug(message, **details)

    def info(self, message, details=None):
        """Prints an info message."""
        if details is None:
            details = dict()
        self.tracker.info(message, **details)

    def warning(self, message, details=None):
        """Prints a warning message which will be persisted on the screen after the task concludes execution."""
        if details is None:
            details = dict()
        self.tracker.warning(message, **details)

    def error(self, message, details=None):
        """Prints an error message which will be persisted on the screen after the task concludes execution.

        Executing this method doesn't abort the task or changes the task status. Use `return self.fail` for that instead.

        Args:
          message (str): An optinal error message to print to the screen.

        """
        if details is None:
            details = dict()
        self.tracker.error(message, **details)

    @contextmanager
    def step(self, step):
        """Step context

        Usage:
        ```python
        with self.step('Generate Data'):
            data = generate_data()
        ```

        Args:
          step (str): name of the step being executed.
        """
        self.tracker.start_step(step)
        yield
        self.tracker.finish_current_step()

    def get_test_breakdown(self, breakdown):
        data = []
        data.append(["Status", "Test Type", "Fields Tested"])
        for brk in breakdown:
            if "print" in brk:
                data.append([" ", " ", " "])
            elif not brk["execute"]:
                data.append(["SKIPPED", brk["type"], brk["column"]])
            elif brk["status"] and brk["execute"]:
                data.append(["RESOLVED", brk["type"], brk["column"]])
            else:
                data.append(["EXECUTED", brk["type"], brk["column"]])

        table = AsciiTable(data)
        return "\n" + table.table

    # Jinja methods

    def get_template(self, obj):
        """Returns a Jinja template object.

        Args:
          obj (str/Path): The object to transform into a template. If a `pathlib.Path` is specified, the template will be read from disk.

        """
        if isinstance(obj, Path):
            try:
                template = obj.read_text()
            except Exception as e:
                return Err("tasks", "get_template_error", file_path=obj, exception=e)
        elif isinstance(obj, str):
            template = obj
        else:
            return Err("tasks", "get_template_error", obj=obj)

        try:
            return Ok(self.jinja_env.from_string(template))
        except Exception as e:
            return Exc(e, template=template)

    def compile_obj(self, obj, **params):
        """Compiles the object into a string using the task jinja environment.

        Args:
          obj (str/Path/Template): The object to compile. If the object is not a Jinja template object, `self.get_template` will be called first.
          params (dict): An optional dictionary of additional values to use for compilation.
              Note: Project and task parameters values are already set in the environment, so there's no need to pass them on
        """
        if isinstance(obj, Template):
            template = obj
        else:
            result = self.get_template(obj)
            if result.is_err:
                return result
            else:
                template = result.value

        try:
            return Ok(template.render(**params))
        except Exception as e:
            return Exc(e, template=template, params=params)

    def write_compilation_output(self, content, suffix=None):
        path = Path(
            self.run_arguments["folders"]["compile"],
            self.group,
            Path(f"{self.name}{'_'+suffix if suffix is not None else ''}.sql"),
        )

        # Ensure the path exists and it's empty
        path.parent.mkdir(parents=True, exist_ok=True)
        if path.exists():
            path.unlink()

        path.write_text(str(content))

        return Ok()

    # Execution utilities

    def use_db_object(
        self, object_name, schema=None, tmp_schema=None, db=None, request_tmp=True
    ):
        if db is None:
            target_db = self.default_db
        elif isinstance(db, str):
            target_db = self.connections[db]
        elif isinstance(db, Database):
            target_db = db
        else:
            return Err("use_db_object", "wrong_db_type")

        target_db._request_object(
            object_name,
            schema=schema,
            tmp_schema=tmp_schema,
            task_name=self.name,
            request_tmp=request_tmp,
        )

    def setup(self):
        self.debug("Nothing to be done")
        return self.success()


class PythonTask(Task):
    def config(self):
        self.debug("Nothing to be done")
        return self.success()

    def setup(self):
        self.debug("Nothing to be done")
        return self.success()

    def run(self):
        self.debug("Nothing to be done")
        return self.success()

    def compile(self):
        self.debug("Nothing to be done")
        return self.success()

<<<<<<< HEAD

class FailedTask(Task):
    def config(self):
        self.debug("Nothing to be done")
        return self.fail()

    def setup(self):
        self.debug("Nothing to be done")
        return self.fail()

    def run(self):
        self.debug("Nothing to be done")
        return self.fail()

    def compile(self):
        self.debug("Nothing to be done")
        return self.fail()
=======
    def test(self):
        self.debug("Nothing to be done")
        return self.success()
>>>>>>> 8e868022
<|MERGE_RESOLUTION|>--- conflicted
+++ resolved
@@ -283,7 +283,10 @@
         self.debug("Nothing to be done")
         return self.success()
 
-<<<<<<< HEAD
+    def test(self):
+        self.debug("Nothing to be done")
+        return self.success()
+
 
 class FailedTask(Task):
     def config(self):
@@ -301,8 +304,7 @@
     def compile(self):
         self.debug("Nothing to be done")
         return self.fail()
-=======
+
     def test(self):
         self.debug("Nothing to be done")
-        return self.success()
->>>>>>> 8e868022
+        return self.success()