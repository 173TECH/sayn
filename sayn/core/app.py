--- conflicted
+++ resolved
@@ -68,11 +68,8 @@
     command: Command = Command.UNDEFINED
     upstream_prod: bool = False
     is_prod: bool = False
-<<<<<<< HEAD
     run_tests: bool = False
-=======
     fail_fast: bool = False
->>>>>>> 729eda26
 
     include: Set[str]
     exclude: Set[str]
