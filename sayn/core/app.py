from datetime import datetime, date, timedelta
from itertools import groupby
from uuid import UUID, uuid4
import os

from ..tasks.task_wrapper import TaskWrapper
from ..utils.dag import query as dag_query, topological_sort
from .config import get_connections
from .errors import Err, Ok
from ..logging import EventTracker
from ..database import Database

from ..tasks import FailedTask
from ..tasks.dummy import DummyTask
from ..tasks.sql import SqlTask
from ..tasks.autosql import AutoSqlTask
from ..tasks.copy import CopyTask

_creators = {
    "dummy": DummyTask,
    "sql": SqlTask,
    "autosql": AutoSqlTask,
    "copy": CopyTask,
}

_excluded_properties = (
    "name",
    "type",
    "tags",
    "group",
    "parents",
    "sources",
    "outputs",
    "parameters",
    "class",
    "preset",
    "on_fail",
)


run_id = uuid4()


class App:
    run_id: UUID = run_id
    app_start_ts = datetime.now()
    tracker = None  # TODO create a default event tracker EventTracker(run_id)

    run_arguments = {
        "folders": {
            "python": "python",
            "sql": "sql",
            "compile": "compile",
            "logs": "logs",
            "tests": "tests",
        },
        "full_load": False,
        "start_dt": date.today() - timedelta(days=1),
        "end_dt": date.today() - timedelta(days=1),
        "debug": False,
        "profile": None,
    }

    project_parameters = dict()
    credentials = dict()
    default_db = None

    tasks = dict()
    dag = dict()
    tests = dict()

    task_query = list()
    tasks_to_run = dict()

    connections = dict()

    python_loader = None

    def set_project(self, project):
        self.project_parameters.update(project.parameters or dict())
        self.stringify_production = {
            "database_prefix": project.database_prefix,
            "database_suffix": project.database_suffix,
            "database_stringify": project.database_stringify,
            "schema_prefix": project.schema_prefix,
            "schema_suffix": project.schema_suffix,
            "schema_stringify": project.schema_stringify,
            "table_prefix": project.table_prefix,
            "table_suffix": project.table_suffix,
            "table_stringify": project.table_stringify,
        }
        self.stringify_runtime = {
            "database_prefix": project.database_prefix,
            "database_suffix": project.database_suffix,
            "database_stringify": project.database_stringify,
            "schema_prefix": project.schema_prefix,
            "schema_suffix": project.schema_suffix,
            "schema_stringify": project.schema_stringify,
            "table_prefix": project.table_prefix,
            "table_suffix": project.table_suffix,
            "table_stringify": project.table_stringify,
        }
        self.credentials = {k: None for k in project.required_credentials}
        self.default_db = project.default_db

    def set_settings(self, settings):
        settings_dict = settings.get_settings(self.run_arguments["profile"])
        if settings_dict.is_err:
            return settings_dict
        else:
            settings_dict = settings_dict.value

        parameters = settings_dict["parameters"] or dict()
        credentials = settings_dict["credentials"] or dict()
        stringify = settings_dict["stringify"] or dict()

        # profile_name = self.run_arguments["profile"]

        # Get parameters and credentials from yaml
        # if settings.yaml is not None:
        #     if profile_name is not None and profile_name not in settings.yaml.profiles:
        #         return Err("app_command", "wrong_profile", profile=profile_name)

        #     profile_name = profile_name or settings.yaml.default_profile

        #     parameters = settings.yaml.profiles[profile_name].parameters or dict()

        #     credentials = {
        #         prof_name: settings.yaml.credentials[yaml_name]
        #         for prof_name, yaml_name in settings.yaml.profiles[
        #             profile_name
        #         ].credentials.items()
        #     }

        #     stringify = {
        #         k: v
        #         for k, v in settings.yaml.profiles[profile_name].stringify.items()
        #         if v is not None
        #     }

        #     self.run_arguments["profile"] = profile_name

        # # Update parameters and credentials with environment
        # if settings.environment is not None:
        #     parameters.update(settings.environment.parameters or dict())
        #     credentials.update(settings.environment.credentials or dict())
        #     stringify.update(
        #         {
        #             k: v
        #             for k, v in settings.environment.stringify.items()
        #             if v is not None
        #         }
        #     )

        # Validate the given parameters
        error_items = set(parameters.keys()) - set(self.project_parameters.keys())
        if error_items:
            return Err(
                "app",
                "wrong_parameters",
                parameters=error_items,
            )

        self.project_parameters.update(parameters)

        self.stringify_runtime.update(stringify)

        # Validate credentials
        error_items = set(credentials.keys()) - set(self.credentials.keys())
        if error_items:
            return Err("app", "wrong_credentials", credentials=error_items)

        error_items = set(self.credentials.keys()) - set(credentials.keys())
        if error_items:
            return Err("app", "missing_credentials", credentials=error_items)

        error_items = [n for n, v in credentials.items() if "type" not in v]
        if error_items:
            return Err("app", "missing_credential_type", credentials=error_items)

        self.credentials.update(credentials)

        # Create connections
        result = get_connections(self.credentials)
        if result.is_err:
            return result
        else:
            self.connections = result.value

        return Ok()

    def get_task_class(self, task_type, config):
        if task_type == "python":
            return self.python_loader.get_class("python_tasks", config.get("class"))
        elif task_type in _creators:
            return Ok(_creators[task_type])
        else:
            return Err(
                "task_type",
                "invalid_task_type_error",
                type=task_type,
                group=config["group"],
            )

    def set_tasks(self, tasks, task_query):
        self.task_query = task_query

<<<<<<< HEAD
        # We first need to do the config of tasks
        task_objects = dict()
        for task_name, task in tasks.items():
            task_tracker = self.tracker.get_task_tracker(task_name)
            task_tracker._report_event("start_stage")
            start_ts = datetime.now()

            result = self.get_task_class(task["type"], task)
            if result.is_err:
                task_class = FailedTask
            else:
                task_class = result.value

            task_objects[task_name] = TaskWrapper(
                task["group"],
                task_name,
                task["type"],
                task.get("parameters"),
                task.get("on_fail"),
                task.get("parents"),
                task.get("sources"),
                task.get("outputs"),
                task.get("tags"),
                task,
                task_tracker,
                task_class,
            )

            result = task_objects[task_name].config(
                self.connections,
                self.default_db,
                self.project_parameters,
                self.stringify_runtime,
                self.run_arguments,
            )

            task_tracker._report_event(
                "finish_stage", duration=datetime.now() - start_ts, result=result
            )

        # Now that all tasks are configured, we set the relationships so that we
        # can calculate the dag

        output_to_task = [
            (output, task_name)
            for task_name, task in task_objects.items()
            for output in task.outputs
        ]

        output_to_task = {
            k: [gg[1] for gg in g]
            for k, g in groupby(sorted(output_to_task), key=lambda x: x[0])
        }
        for task_name, task in task_objects.items():
            task.set_parents(task_objects, output_to_task)

        self.dag = {
            task.name: [p.name for p in task.parents] for task in task_objects.values()
        }
=======
        if self.run_arguments["command"] == "test":
            self.dag = {
                task["name"]: []
                for task in tasks.values()
                if "columns" in task.keys() or "test" in task["type"]
            }
        else:
            self.dag = {
                task["name"]: [p for p in task.get("parents", list())]
                for task in tasks.values()
                if "test" not in task["type"]
            }
>>>>>>> 8e868022

        topo_sort = topological_sort(self.dag)
        if topo_sort.is_err:
            return topo_sort
        else:
            topo_sort = topo_sort.value

<<<<<<< HEAD
        self.tasks = {task_name: task_objects[task_name] for task_name in topo_sort}

        self.tracker.finish_current_stage(
            tasks={k: v.status for k, v in self.tasks.items()}
        )

        self.tracker.start_stage("setup")

=======
        self._tasks_dict = {
            task_name: tasks[task_name] for task_name in topo_sort.value
        }
>>>>>>> 8e868022
        result = dag_query(self.dag, self.task_query)
        if result.is_err:
            return result
        else:
            tasks_in_query = result.value

        self.tracker.set_tasks(tasks_in_query)

<<<<<<< HEAD
        for task_order, task_info in enumerate(self.tasks.items()):
            task_name, task = task_info
            task_tracker = task.tracker
            task_tracker._task_order = task_order
=======
        for task_name, task in self._tasks_dict.items():
            if self.run_arguments["command"] == "test":
                parents = []
            else:
                parents = [self.tasks[p] for p in task.get("parents", list())]

            task_tracker = self.tracker.get_task_tracker(task_name)
>>>>>>> 8e868022
            if task_name in tasks_in_query:
                task_tracker._report_event("start_stage")
            start_ts = datetime.now()

<<<<<<< HEAD
            result = self.tasks[task_name].setup(task_name in tasks_in_query)
=======
            self.tasks[task_name] = TaskWrapper()
            result = self.tasks[task_name].setup(
                task,
                parents,
                task_name in tasks_in_query,
                task_tracker,
                self.connections,
                self.default_db,
                self.project_parameters,
                self.run_arguments,
                self.python_loader,
            )
>>>>>>> 8e868022

            if task_name in tasks_in_query:
                task_tracker._report_event(
                    "finish_stage", duration=datetime.now() - start_ts, result=result
                )

        for db in self.connections.values():
            if isinstance(db, Database):
                db._introspect()

        return Ok()

    # Commands

    def run(self):
        self.execute_dag("run")

    def compile(self):
        self.execute_dag("compile")

    def test(self):
        self.execute_dag("test")

    def execute_dag(self, command):
        self.run_arguments["command"] = command

        # Execution of relevant tasks
        tasks_in_query = {k: v for k, v in self.tasks.items() if v.in_query}
        self.tracker.start_stage(command, tasks=list(tasks_in_query.keys()))

        for task_name, task in self.tasks.items():
            # We force the run/compile so that the skipped status can be calculated,
            # but we only report if the task is in the query
            if task.in_query:
                task.tracker._report_event("start_stage")
                start_ts = datetime.now()

            if command == "run":
                result = task.run()
            elif command == "compile":
                result = task.compile()
            else:
                result = task.test()

            if task.in_query:
                task.tracker._report_event(
                    "finish_stage", duration=datetime.now() - start_ts, result=result
                )

        self.tracker.finish_current_stage(
            tasks={k: v.status for k, v in tasks_in_query.items()}
        )

        self.finish_app()

    def start_app(self, loggers, **run_arguments):
        run_arguments["start_dt"] = run_arguments["start_dt"].date()
        run_arguments["end_dt"] = run_arguments["end_dt"].date()
        self.tracker = EventTracker(self.run_id, loggers, run_arguments=run_arguments)
        self.run_arguments.update(run_arguments)

    def finish_app(self, error=None):
        duration = datetime.now() - self.app_start_ts
        if error is None:
            self.tracker.report_event(
                event="finish_app",
                duration=duration,
                tasks={k: v.status for k, v in self.tasks.items()},
            )
        else:
            self.tracker.report_event(
                event="finish_app",
                duration=duration,
                error=error,
            )<|MERGE_RESOLUTION|>--- conflicted
+++ resolved
@@ -205,7 +205,6 @@
     def set_tasks(self, tasks, task_query):
         self.task_query = task_query
 
-<<<<<<< HEAD
         # We first need to do the config of tasks
         task_objects = dict()
         for task_name, task in tasks.items():
@@ -262,23 +261,18 @@
         for task_name, task in task_objects.items():
             task.set_parents(task_objects, output_to_task)
 
-        self.dag = {
-            task.name: [p.name for p in task.parents] for task in task_objects.values()
-        }
-=======
         if self.run_arguments["command"] == "test":
             self.dag = {
-                task["name"]: []
-                for task in tasks.values()
+                task.name: []
+                for task in task_objects.values()
                 if "columns" in task.keys() or "test" in task["type"]
             }
         else:
             self.dag = {
-                task["name"]: [p for p in task.get("parents", list())]
-                for task in tasks.values()
+                task.name: [p for p in task.parents]
+                for task in task_objects.values()
                 if "test" not in task["type"]
             }
->>>>>>> 8e868022
 
         topo_sort = topological_sort(self.dag)
         if topo_sort.is_err:
@@ -286,7 +280,6 @@
         else:
             topo_sort = topo_sort.value
 
-<<<<<<< HEAD
         self.tasks = {task_name: task_objects[task_name] for task_name in topo_sort}
 
         self.tracker.finish_current_stage(
@@ -295,11 +288,6 @@
 
         self.tracker.start_stage("setup")
 
-=======
-        self._tasks_dict = {
-            task_name: tasks[task_name] for task_name in topo_sort.value
-        }
->>>>>>> 8e868022
         result = dag_query(self.dag, self.task_query)
         if result.is_err:
             return result
@@ -308,40 +296,23 @@
 
         self.tracker.set_tasks(tasks_in_query)
 
-<<<<<<< HEAD
         for task_order, task_info in enumerate(self.tasks.items()):
             task_name, task = task_info
             task_tracker = task.tracker
             task_tracker._task_order = task_order
-=======
-        for task_name, task in self._tasks_dict.items():
-            if self.run_arguments["command"] == "test":
-                parents = []
-            else:
-                parents = [self.tasks[p] for p in task.get("parents", list())]
-
-            task_tracker = self.tracker.get_task_tracker(task_name)
->>>>>>> 8e868022
+            #  TODO - review from test
+            # for task_name, task in self._tasks_dict.items():
+            #     if self.run_arguments["command"] == "test":
+            #         parents = []
+            #     else:
+            #         parents = [self.tasks[p] for p in task.get("parents", list())]
+
+            #     task_tracker = self.tracker.get_task_tracker(task_name)
             if task_name in tasks_in_query:
                 task_tracker._report_event("start_stage")
             start_ts = datetime.now()
 
-<<<<<<< HEAD
             result = self.tasks[task_name].setup(task_name in tasks_in_query)
-=======
-            self.tasks[task_name] = TaskWrapper()
-            result = self.tasks[task_name].setup(
-                task,
-                parents,
-                task_name in tasks_in_query,
-                task_tracker,
-                self.connections,
-                self.default_db,
-                self.project_parameters,
-                self.run_arguments,
-                self.python_loader,
-            )
->>>>>>> 8e868022
 
             if task_name in tasks_in_query:
                 task_tracker._report_event(
