from datetime import date, timedelta, datetime

import click
from click.testing import CliRunner
import pytest

import sayn.cli as tcli

yesterday = date.today() - timedelta(days=1)


@click.group()
def cli():
    pass


@cli.command()
@tcli.click_include_tests
@tcli.click_run_options
def run(
    debug,
<<<<<<< HEAD
    run_tests,
=======
    fail_fast,
>>>>>>> 729eda26
    tasks,
    exclude,
    upstream_prod,
    profile,
    full_load,
    start_dt,
    end_dt,
):

    tasks = [i for t in tasks for i in t.strip().split(" ")]
    exclude = [i for t in exclude for i in t.strip().split(" ")]

    if start_dt is not None:
        start_dt = start_dt.date()
    if end_dt is not None:
        end_dt = end_dt.date()

    return {
        "command": "run",
        "debug": debug,
        "run_tests": run_tests,
        "include": tasks,
        "exclude": exclude,
        "profile": profile,
        "full_load": full_load,
        "start_dt": start_dt,
        "end_dt": end_dt,
        "fail_fast": fail_fast,
    }


@cli.command()
@tcli.click_run_options
def compile(
    debug,
<<<<<<< HEAD
=======
    fail_fast,
>>>>>>> 729eda26
    tasks,
    exclude,
    upstream_prod,
    profile,
    full_load,
    start_dt,
    end_dt,
):

    tasks = [i for t in tasks for i in t.strip().split(" ")]
    exclude = [i for t in exclude for i in t.strip().split(" ")]

    if start_dt is not None:
        start_dt = start_dt.date()
    if end_dt is not None:
        end_dt = end_dt.date()

    return {
        "command": "compile",
        "debug": debug,
        "fail_fast": fail_fast,
        "include": tasks,
        "exclude": exclude,
        "profile": profile,
        "full_load": full_load,
        "start_dt": start_dt,
        "end_dt": end_dt,
    }


def get_output(command):
    runner = CliRunner()
    result = runner.invoke(cli, command.split(" "), standalone_mode=False)
    output = result.return_value
    return output


def test_simple_run():
    output = get_output("run")

    assert output == {
        "command": "run",
        "debug": False,
<<<<<<< HEAD
        "run_tests": False,
=======
        "fail_fast": False,
>>>>>>> 729eda26
        "include": [],
        "exclude": [],
        "profile": None,
        "full_load": False,
        "start_dt": None,
        "end_dt": None,
    }


def test_simple_compile():
    output = get_output("compile")

    assert output == {
        "command": "compile",
        "debug": False,
        "fail_fast": False,
        "include": [],
        "exclude": [],
        "profile": None,
        "full_load": False,
        "start_dt": None,
        "end_dt": None,
    }


def test_run_one_task():
    output = get_output("run -t something")

    assert output == {
        "command": "run",
        "debug": False,
<<<<<<< HEAD
        "run_tests": False,
=======
        "fail_fast": False,
>>>>>>> 729eda26
        "include": ["something"],
        "exclude": [],
        "profile": None,
        "full_load": False,
        "start_dt": None,
        "end_dt": None,
    }


def test_run_two_tasks_old():
    output = get_output("run -t something -t somethingelse")

    assert output == {
        "command": "run",
        "debug": False,
<<<<<<< HEAD
        "run_tests": False,
=======
        "fail_fast": False,
>>>>>>> 729eda26
        "include": ["something", "somethingelse"],
        "exclude": [],
        "profile": None,
        "full_load": False,
        "start_dt": None,
        "end_dt": None,
    }


def test_run_two_tasks_new():
    output = get_output("run -t something somethingelse")

    assert output == {
        "command": "run",
        "debug": False,
<<<<<<< HEAD
        "run_tests": False,
=======
        "fail_fast": False,
>>>>>>> 729eda26
        "include": ["something", "somethingelse"],
        "exclude": [],
        "profile": None,
        "full_load": False,
        "start_dt": None,
        "end_dt": None,
    }


def test_compile_one_task():
    output = get_output("compile -t something")

    assert output == {
        "command": "compile",
        "debug": False,
        "fail_fast": False,
        "include": ["something"],
        "exclude": [],
        "profile": None,
        "full_load": False,
        "start_dt": None,
        "end_dt": None,
    }


def test_compile_two_tasks_old():
    output = get_output("compile -t something -t somethingelse")

    assert output == {
        "command": "compile",
        "debug": False,
        "fail_fast": False,
        "include": ["something", "somethingelse"],
        "exclude": [],
        "profile": None,
        "full_load": False,
        "start_dt": None,
        "end_dt": None,
    }


def test_compile_two_tasks_new():
    output = get_output("compile -t something somethingelse")

    assert output == {
        "command": "compile",
        "debug": False,
        "fail_fast": False,
        "include": ["something", "somethingelse"],
        "exclude": [],
        "profile": None,
        "full_load": False,
        "start_dt": None,
        "end_dt": None,
    }


def test_run_debug():
    output = get_output("run -t something -d")

    assert output == {
        "command": "run",
        "debug": True,
<<<<<<< HEAD
        "run_tests": False,
=======
        "fail_fast": False,
>>>>>>> 729eda26
        "include": ["something"],
        "exclude": [],
        "profile": None,
        "full_load": False,
        "start_dt": None,
        "end_dt": None,
    }


def test_compile_debug():
    output = get_output("compile -t something -d")

    assert output == {
        "command": "compile",
        "debug": True,
        "fail_fast": False,
        "include": ["something"],
        "exclude": [],
        "profile": None,
        "full_load": False,
        "start_dt": None,
        "end_dt": None,
    }


def test_run_debug_multitasks():
    output = get_output("run -t something -d -t somethingelse somesomeelse")

    assert output == {
        "command": "run",
        "debug": True,
<<<<<<< HEAD
        "run_tests": False,
=======
        "fail_fast": False,
>>>>>>> 729eda26
        "include": ["something", "somethingelse", "somesomeelse"],
        "exclude": [],
        "profile": None,
        "full_load": False,
        "start_dt": None,
        "end_dt": None,
    }


def test_compile_debug_multitasks():
    output = get_output("compile -t something -d -t somethingelse somesomeelse")

    assert output == {
        "command": "compile",
        "debug": True,
        "fail_fast": False,
        "include": ["something", "somethingelse", "somesomeelse"],
        "exclude": [],
        "profile": None,
        "full_load": False,
        "start_dt": None,
        "end_dt": None,
    }


def test_run_fail_fast():
    output = get_output("run -t something --fail-fast")

    assert output == {
        "command": "run",
        "debug": False,
        "fail_fast": True,
        "include": ["something"],
        "exclude": [],
        "profile": None,
        "full_load": False,
        "start_dt": None,
        "end_dt": None,
    }


def test_compile_fail_fast():
    output = get_output("compile -t something --fail-fast")

    assert output == {
        "command": "compile",
        "debug": False,
        "fail_fast": True,
        "include": ["something"],
        "exclude": [],
        "profile": None,
        "full_load": False,
        "start_dt": None,
        "end_dt": None,
    }


def test_run_fail_fast_debug():
    output = get_output("compile -t something --fail-fast -d")

    assert output == {
        "command": "compile",
        "debug": True,
        "fail_fast": True,
        "include": ["something"],
        "exclude": [],
        "profile": None,
        "full_load": False,
        "start_dt": None,
        "end_dt": None,
    }


def test_run_fail_fast_multitasks():
    output = get_output("run -t something --fail-fast -t somethingelse somesomeelse")

    assert output == {
        "command": "run",
        "debug": False,
        "fail_fast": True,
        "include": ["something", "somethingelse", "somesomeelse"],
        "exclude": [],
        "profile": None,
        "full_load": False,
        "start_dt": None,
        "end_dt": None,
    }


def test_run_full():
    output = get_output("run -t something -f")

    assert output == {
        "command": "run",
        "debug": False,
<<<<<<< HEAD
        "run_tests": False,
=======
        "fail_fast": False,
>>>>>>> 729eda26
        "include": ["something"],
        "exclude": [],
        "profile": None,
        "full_load": True,
        "start_dt": None,
        "end_dt": None,
    }


def test_compile_full():
    output = get_output("compile -t something -f")

    assert output == {
        "command": "compile",
        "debug": False,
        "fail_fast": False,
        "include": ["something"],
        "exclude": [],
        "profile": None,
        "full_load": True,
        "start_dt": None,
        "end_dt": None,
    }


def test_run_exclude():
    output = get_output("run -x something")

    assert output == {
        "command": "run",
        "debug": False,
<<<<<<< HEAD
        "run_tests": False,
=======
        "fail_fast": False,
>>>>>>> 729eda26
        "include": [],
        "exclude": ["something"],
        "profile": None,
        "full_load": False,
        "start_dt": None,
        "end_dt": None,
    }


def test_compile_exclude():
    output = get_output("compile -x something")

    assert output == {
        "command": "compile",
        "debug": False,
        "fail_fast": False,
        "include": [],
        "exclude": ["something"],
        "profile": None,
        "full_load": False,
        "start_dt": None,
        "end_dt": None,
    }


def test_run_include_exclude():
    output = get_output("run -x something -t somethingelse")

    assert output == {
        "command": "run",
        "debug": False,
<<<<<<< HEAD
        "run_tests": False,
=======
        "fail_fast": False,
>>>>>>> 729eda26
        "include": ["somethingelse"],
        "exclude": ["something"],
        "profile": None,
        "full_load": False,
        "start_dt": None,
        "end_dt": None,
    }


def test_compile_include_exclude():
    output = get_output("compile -x something -t somethingelse")

    assert output == {
        "command": "compile",
        "debug": False,
        "fail_fast": False,
        "include": ["somethingelse"],
        "exclude": ["something"],
        "profile": None,
        "full_load": False,
        "start_dt": None,
        "end_dt": None,
    }<|MERGE_RESOLUTION|>--- conflicted
+++ resolved
@@ -19,11 +19,8 @@
 @tcli.click_run_options
 def run(
     debug,
-<<<<<<< HEAD
     run_tests,
-=======
     fail_fast,
->>>>>>> 729eda26
     tasks,
     exclude,
     upstream_prod,
@@ -59,10 +56,7 @@
 @tcli.click_run_options
 def compile(
     debug,
-<<<<<<< HEAD
-=======
     fail_fast,
->>>>>>> 729eda26
     tasks,
     exclude,
     upstream_prod,
@@ -106,11 +100,8 @@
     assert output == {
         "command": "run",
         "debug": False,
-<<<<<<< HEAD
-        "run_tests": False,
-=======
-        "fail_fast": False,
->>>>>>> 729eda26
+        "run_tests": False,
+        "fail_fast": False,
         "include": [],
         "exclude": [],
         "profile": None,
@@ -142,11 +133,8 @@
     assert output == {
         "command": "run",
         "debug": False,
-<<<<<<< HEAD
-        "run_tests": False,
-=======
-        "fail_fast": False,
->>>>>>> 729eda26
+        "run_tests": False,
+        "fail_fast": False,
         "include": ["something"],
         "exclude": [],
         "profile": None,
@@ -162,11 +150,8 @@
     assert output == {
         "command": "run",
         "debug": False,
-<<<<<<< HEAD
-        "run_tests": False,
-=======
-        "fail_fast": False,
->>>>>>> 729eda26
+        "run_tests": False,
+        "fail_fast": False,
         "include": ["something", "somethingelse"],
         "exclude": [],
         "profile": None,
@@ -182,11 +167,8 @@
     assert output == {
         "command": "run",
         "debug": False,
-<<<<<<< HEAD
-        "run_tests": False,
-=======
-        "fail_fast": False,
->>>>>>> 729eda26
+        "run_tests": False,
+        "fail_fast": False,
         "include": ["something", "somethingelse"],
         "exclude": [],
         "profile": None,
@@ -250,11 +232,8 @@
     assert output == {
         "command": "run",
         "debug": True,
-<<<<<<< HEAD
-        "run_tests": False,
-=======
-        "fail_fast": False,
->>>>>>> 729eda26
+        "run_tests": False,
+        "fail_fast": False,
         "include": ["something"],
         "exclude": [],
         "profile": None,
@@ -286,11 +265,8 @@
     assert output == {
         "command": "run",
         "debug": True,
-<<<<<<< HEAD
-        "run_tests": False,
-=======
-        "fail_fast": False,
->>>>>>> 729eda26
+        "run_tests": False,
+        "fail_fast": False,
         "include": ["something", "somethingelse", "somesomeelse"],
         "exclude": [],
         "profile": None,
@@ -386,11 +362,8 @@
     assert output == {
         "command": "run",
         "debug": False,
-<<<<<<< HEAD
-        "run_tests": False,
-=======
-        "fail_fast": False,
->>>>>>> 729eda26
+        "run_tests": False,
+        "fail_fast": False,
         "include": ["something"],
         "exclude": [],
         "profile": None,
@@ -422,11 +395,8 @@
     assert output == {
         "command": "run",
         "debug": False,
-<<<<<<< HEAD
-        "run_tests": False,
-=======
-        "fail_fast": False,
->>>>>>> 729eda26
+        "run_tests": False,
+        "fail_fast": False,
         "include": [],
         "exclude": ["something"],
         "profile": None,
@@ -458,11 +428,8 @@
     assert output == {
         "command": "run",
         "debug": False,
-<<<<<<< HEAD
-        "run_tests": False,
-=======
-        "fail_fast": False,
->>>>>>> 729eda26
+        "run_tests": False,
+        "fail_fast": False,
         "include": ["somethingelse"],
         "exclude": ["something"],
         "profile": None,
