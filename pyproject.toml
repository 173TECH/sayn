[tool.poetry]
name = "sayn"
version = "0.6.1"
description = "Data-modelling and processing framework for automating Python and SQL tasks"
authors = ["Robin Watteaux <robin@173tech.com>", "Adrian Macias <adrian@173tech.com>"]
license = "Apache-2.0"

readme = "README.md"
repository = "https://github.com/173TECH/sayn"
homepage = "https://173tech.github.io/sayn"

include = ["CHANGELOG.md", "NOTICE.md", "mkdocs.yml", "docs/*", "docs/**/*"]

[tool.poetry.dependencies]
python = ">= 3.7, < 3.11"

# Core
Jinja2 = "3.0.3"
MarkupSafe = "2.1.0"

SQLAlchemy = "1.4.25"

pydantic = "1.9.0"
typing_extensions = "4.1.1"

"ruamel.yaml" = "0.17.21"
"ruamel.yaml.clib" = "0.2.6"

# CLI
Click = "8.0.4"

halo = "0.0.31"
colorama = "0.4.4"
log-symbols = "0.0.14"
six = "1.16.0"
spinners = "0.0.24"
termcolor = "1.1.0"
<<<<<<< HEAD

terminaltables = "3.1.10"
=======
>>>>>>> 0adf38be

# DB drivers (optional)
# Postgresql and Redshift
psycopg2 = { version = "2.9.3", optional = true }

# MySQL
PyMySQL = { version = "1.0.2", optional = true }

# Snowflake
snowflake-connector-python = { version = "2.7.4", optional = true }
snowflake-sqlalchemy = { version = "1.3.3", optional = true }
asn1crypto = { version = "1.4.0", optional = true }
cffi = { version = "1.15.0", optional = true }
cryptography = { version = "36.0.1", optional = true }
oscrypto = { version = "1.2.1", optional = true }
pycparser = { version = "2.21", optional = true }
pycryptodomex = { version = "3.14.1", optional = true }
PyJWT = { version = "2.3.0", optional = true }
pyOpenSSL = { version = "21.0.0", optional = true }
pytz = { version = "2021.3", optional = true }

# BigQuery
sqlalchemy-bigquery = { version = "1.3.0", optional = true }
cachetools = { version = "5.0.0", optional = true }
future = { version = "0.18.2", optional = true }
google-api-core = { version = "2.5.0", optional = true }
google-auth = { version = "2.6.0", optional = true }
google-cloud-bigquery = { version = "2.34.0", optional = true }
google-cloud-core = { version = "2.2.2", optional = true }
google-crc32c = { version = "1.3.0", optional = true }
google-resumable-media = { version = "2.2.1", optional = true }
googleapis-common-protos = { version = "1.54.0", optional = true }
grpcio = { version = "1.44.0", optional = true }
grpcio-status = { version = "1.44.0", optional = true }
packaging = { version = "21.3", optional = true }
proto-plus = { version = "1.20.3", optional = true }
protobuf = { version = "3.19.4", optional = true }
pyasn1 = { version = "0.4.8", optional = true }
pyasn1-modules = { version = "0.2.8", optional = true }
pyparsing = { version = "3.0.7", optional = true }
python-dateutil = { version = "2.8.2", optional = true }
rsa = { version = "4.8", optional = true }

# BigQuery dependencies for the storage client
google-cloud-bigquery-storage = { version = "2.11.0", optional = true }
libcst = { version = "0.4.1", optional = true }
mypy-extensions = { version = "0.4.3", optional = true }
typing-inspect = { version = "0.7.1", optional = true }

# Shared by BigQuery and Snowflake
charset-normalizer = { version = "2.0.12", optional = true }
certifi = { version = "2021.10.8", optional = true }
idna = { version = "3.3", optional = true }
requests = { version = "2.27.1", optional = true }
urllib3 = { version = "1.26.8", optional = true }
numpy = { version = "1.21.4", optional = true }
pyarrow = { version = "6.0.0", optional = true }

# DAG visualisation
graphviz = { version = "0.19.1", optional = true }

[tool.poetry.extras]
all = ["graphviz", "psycopg2", "snowflake-connector-python", "snowflake-sqlalchemy", "pymysql"]
postgresql = ["psycopg2"]
mysql = ["pymysql"]
snowflake = ["snowflake-connector-python", "snowflake-sqlalchemy", "asn1crypto", "cffi", "cryptography",
             "oscrypto", "pycparser", "pycryptodomex", "PyJWT", "pyOpenSSL", "pytz", "charset-normalizer",
             "certifi", "idna", "requests", "urllib3", "numpy", "pyarrow"]
bigquery = ["sqlalchemy-bigquery", "cachetools", "future", "google-api-core", "google-auth", "google-cloud-bigquery",
            "google-cloud-core", "google-crc32c", "google-resumable-media", "googleapis-common-protos", "grpcio",
            "grpcio-status", "packaging", "proto-plus", "protobuf", "pyasn1", "pyasn1-modules", "pyparsing", "python-dateutil",
            "rsa", "google-cloud-bigquery-storage", "libcst", "mypy-extensions", "typing-inspect", "charset-normalizer",
            "certifi", "idna", "requests", "urllib3", "numpy", "pyarrow"]
graphviz = ["graphviz"]

[tool.poetry.scripts]
sayn = "sayn.cli:cli"

[tool.poetry.dev-dependencies]
pytest = "^6.2.5"
pytest-sugar = "^0.9.3"
black = "20.8b1"
flake8 = "^3.8.3"
mkdocs = "^1.1.2"
mkdocs-material = "^6.0.2"
mkdocstrings = "^0.13.6"
livereload = "^2.6.3"

[build-system]
requires = ["poetry>=0.12"]
build-backend = "poetry.masonry.api"

[tool.pytest.ini_options]
testpaths = [ "tests" ]<|MERGE_RESOLUTION|>--- conflicted
+++ resolved
@@ -35,11 +35,6 @@
 six = "1.16.0"
 spinners = "0.0.24"
 termcolor = "1.1.0"
-<<<<<<< HEAD
-
-terminaltables = "3.1.10"
-=======
->>>>>>> 0adf38be
 
 # DB drivers (optional)
 # Postgresql and Redshift
